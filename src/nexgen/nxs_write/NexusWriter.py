"""
Writer for NeXus format files.
"""

import h5py
import logging

import numpy as np

from pathlib import Path
from typing import Dict, List, Tuple, Union

from . import find_scan_axis, calculate_scan_range, find_number_of_images
from .. import units_of_time

from .NXclassWriters import (
    write_NXentry,
    write_NXdata,
    write_NXinstrument,
    write_NXsample,
    write_NXsource,
    write_NXdetector,
    write_NXdetector_module,
)

from ..tools.MetaReader import overwrite_beam, overwrite_detector
from ..tools.DataWriter import generate_event_files, generate_image_files
from ..tools.VDS_tools import image_vds_writer, vds_file_writer

writer_logger = logging.getLogger("NeXusGenerator.writer")

# General writing
def write_nexus(
    nxsfile: h5py.File,
    datafiles: List[Path],
    goniometer,
    detector,
    module,
    source,
    beam,
    attenuator,
    timestamps: Tuple,
    coordinate_frame: str = "mcstas",
    vds: str = None,
    meta: Tuple[Path, List] = (None, None),
):
    """
    Write a new NeXus file.

    This function writes a new nexus file from the information contained in the phil scopes passed as input.
    External links to HDF5 data files.

    Args:
        nxsfile:            NeXus file to be written.
        datafiles:          List of at least 1 Path object to a HDF5 data file.
        goniometer:         Scope extract defining the goniometer geometry.
        detector:           Scope extract defining the detector and its axes.
        module:             Scope extract defining geometry and description of module.
        source:             Scope extract describing the facility.
        beam:               Scope extract defining properties of beam.
        attenuator:         Scope extract defining transmission.
        timestamps:         (start, end) tuple containing timestamps for start and end time.
        coordinate_frame:   String indicating which coordinate system is being used.
        vds:                If passed, a Virtual Dataset will also be written.
        meta:               (path, list) tuple containing the path to the meta file and eventualy the fields to be skipped.
                            If passed, it looks through the information contained in the _meta.h5 file and adds it to the detector_scope
    """
    # If _meta.h5 file is passed, look through it for relevant information
    if meta[0]:
        writer_logger.info("Looking through _meta.h5 file for metadata.")
        # overwrite detector, overwrite beam, get list of links for nxdetector and nxcollection
        with h5py.File(meta[0], "r") as mf:
            overwrite_beam(mf, detector.description, beam)
            link_list = overwrite_detector(mf, detector, meta[1])
    else:
        link_list = None
    writer_logger.info("Writing NXmx NeXus file ...")

    # Identify scan axis
    osc_axis = find_scan_axis(
        goniometer.axes, goniometer.starts, goniometer.ends, goniometer.types
    )
    idx = goniometer.axes.index(osc_axis)

    if detector.mode == "events":
        data_type = ("events", len(datafiles))
        scan_range = (goniometer.starts[idx], goniometer.ends[idx])
    else:
        # Find total number of images that have been written across the files.
        if len(datafiles) == 1:
            with h5py.File(datafiles[0], "r") as f:
                num_images = f["data"].shape[0]
        else:
            num_images = find_number_of_images(datafiles)
        data_type = ("images", num_images)
        writer_logger.info(f"Total number of images: {num_images}")

        # Compute scan_range
        if goniometer.increments[idx] != 0.0:
            scan_range = calculate_scan_range(
                goniometer.starts[idx],
                goniometer.ends[idx],
                axis_increment=goniometer.increments[idx],
            )
        else:
            scan_range = calculate_scan_range(
                goniometer.starts[idx], goniometer.ends[idx], n_images=num_images
            )

    writer_logger.info(f"Scan axis: {osc_axis}")
    writer_logger.info(f"Scan from {scan_range[0]} tp {scan_range[-1]}.")

    nxentry = write_NXentry(nxsfile)

    scan_range = {osc_axis: scan_range}

    # Call the writers
    call_writers(
        nxsfile,
        datafiles,
        coordinate_frame,
        scan_range,
        data_type,
        goniometer.__dict__,
        detector.__dict__,
        module.__dict__,
        source.__dict__,
        beam.__dict__,
        attenuator.__dict__,
        meta[0],
        link_list,
    )

    # Write VDS
    if data_type[0] == "images" and vds == "dataset":
        writer_logger.info("Calling VDS writer ...")
        image_vds_writer(nxsfile, (data_type[1], *detector.image_size))
    elif data_type[0] == "images" and vds == "file":
        writer_logger.info(
            "Calling VDS writer to write a Virtual Dataset file and relative link."
        )
        vds_file_writer(nxsfile, datafiles, (data_type[1], *detector.image_size))
    else:
        writer_logger.info("VDS won't be written.")

    # NX_DATE_TIME: /entry/start_time and /entry/end_time
    if timestamps[0] is not None:
        nxentry.create_dataset("start_time", data=np.string_(timestamps[0]))
    if timestamps[1] is not None:
        nxentry.create_dataset("end_time", data=np.string_(timestamps[1]))


def write_nexus_demo(
    nxsfile: h5py.File,
    datafile_template: str,
    data_type: Tuple[str, int],
    coordinate_frame: str,
    goniometer,
    detector,
    module,
    source,
    beam,
    attenuator,
    vds: str = None,
):
    """
    Write a new example NeXus format file with blank data.

    This function writes a new nexus file from the information contained in the phil scopes passed as input.
    It also writes a specified number of blank data HDF5 files.
    The number of these files can be passed as input parameter, if it isn't it defaults to 1.

    Args:
        nxsfile:            NeXus file to be written.
        datafiles:          List of at least 1 Path object to a HDF5 data file.
        data_type:          Tuple (str, int) indicating whether the mode is images or events (and eventually how many).
        coordinate_frame:   String indicating which coordinate system is being used.
        goniometer:         Scope extract defining the goniometer geometry.
        detector:           Scope extract defining the detector and its axes.
        module:             Scope extract defining defining geometry and description of module.
        source:             Scope extract describing the facility.
        beam:               Scope extract defining properties of beam.
        attenuator:         Scope extract defining transmission.
        vds:                If passed, a Virtual Dataset will also be written.
    """
    writer_logger.info("Writing NXmx demo ...")
    writer_logger.info(f"The data file will contain {data_type[1]} {data_type[0]}")
    # Identify scan axis
    osc_axis = find_scan_axis(
        goniometer.axes, goniometer.starts, goniometer.ends, goniometer.types
    )

    # Compute scan_range
    idx = goniometer.axes.index(osc_axis)
    if data_type[0] == "images":
        if data_type[1] is None:
            scan_range = calculate_scan_range(
                goniometer.starts[idx],
                goniometer.ends[idx],
                axis_increment=goniometer.increments[idx],
            )
            data_type = ("images", len(scan_range))
        else:
            scan_range = calculate_scan_range(
                goniometer.starts[idx], goniometer.ends[idx], n_images=data_type[1]
            )
    elif data_type[0] == "events":
        scan_range = (goniometer.starts[idx], goniometer.ends[idx])

    writer_logger.info(f"Scan axis: {osc_axis}.")
    writer_logger.info(f"Scan from {scan_range[0]} to {scan_range[-1]}.")

    # Figure out how many files will need to be written
    writer_logger.info("Calculating number of files to write ...")
    if data_type[0] == "events":
        # Determine the number of files. Write one file per module.
        # FIXME Either a 10M or a 2M, no other possibilities at this moment.
        n_files = 10 if "10M" in detector.description.upper() else 2
    else:
        # The maximum number of images being written each dataset is 1000
        if data_type[1] <= 1000:
            n_files = 1
        else:
            n_files = int(np.ceil(data_type[1] / 1000))

    writer_logger.info("%d file(s) containing blank data to be written." % n_files)

    # Get datafile list
    datafiles = [
        Path(datafile_template % (n + 1)).expanduser().resolve() for n in range(n_files)
    ]

    writer_logger.info("Calling data writer ...")
    # Write data files
    if data_type[0] == "images":
        generate_image_files(
            datafiles, detector.image_size, detector.description, data_type[1]
        )
    else:
        exp_time = units_of_time(detector.exposure_time)
        generate_event_files(
            datafiles, data_type[1], detector.description, exp_time.magnitude
        )

    write_NXentry(nxsfile)

    scan_range = {osc_axis: scan_range}

    # Call the writers
    call_writers(
        nxsfile,
        datafiles,
        coordinate_frame,
        scan_range,
        data_type,
        goniometer.__dict__,
        detector.__dict__,
        module.__dict__,
        source.__dict__,
        beam.__dict__,
        attenuator.__dict__,
    )

    # Write VDS
    if data_type[0] == "images" and vds == "dataset":
        writer_logger.info(
            "Calling VDS writer to write a Virtual Dataset under /entry/data/data"
        )
        image_vds_writer(nxsfile, (data_type[1], *detector.image_size))
    elif data_type[0] == "images" and vds == "file":
        writer_logger.info(
            "Calling VDS writer to write a Virtual Dataset file and relative link."
        )
        vds_file_writer(nxsfile, datafiles, (data_type[1], *detector.image_size))
    else:
        writer_logger.info("VDS won't be written.")


# def call_writers(*args,**kwargs):
def call_writers(
    nxsfile: h5py.File,
    datafiles: List[Path],
    coordinate_frame: str,
    scan_range: Dict[str, Union[Tuple, np.ndarray]],
    data_type: Tuple[str, int],
    goniometer: Dict,
    detector: Dict,
    module: Dict,
    source: Dict,
    beam: Dict,
    attenuator: Dict,
    metafile: Path = None,
    link_list: List = None,
):
    """Call the writers for the NeXus base classes."""
    logger = logging.getLogger("NeXusGenerator.writer.call")
    logger.info("Calling the writers ...")

    # NXdata: entry/data
    write_NXdata(
        nxsfile,
        datafiles,
        goniometer,
        data_type[0],
        coordinate_frame,
        scan_range,
<<<<<<< HEAD
        vds,
=======
        scan_axis,
>>>>>>> 018f7f12
    )

    # NXinstrument: entry/instrument
    write_NXinstrument(
        nxsfile,
        beam,
        attenuator,
        source["beamline_name"],
    )

    # NXdetector: entry/instrument/detector
    write_NXdetector(
        nxsfile,
        detector,
        coordinate_frame,
        data_type,
        metafile,
        link_list,
    )

    # NXmodule: entry/instrument/detector/module
    write_NXdetector_module(
        nxsfile,
        module,
        coordinate_frame,
        detector["image_size"][::-1],
        detector["pixel_size"],
        beam_center=detector["beam_center"],
    )

    # NXsource: entry/source
    write_NXsource(nxsfile, source)

    # NXsample: entry/sample
    write_NXsample(
        nxsfile,
        goniometer,
        coordinate_frame,
        data_type[0],
        scan_range,
    )<|MERGE_RESOLUTION|>--- conflicted
+++ resolved
@@ -304,11 +304,6 @@
         data_type[0],
         coordinate_frame,
         scan_range,
-<<<<<<< HEAD
-        vds,
-=======
-        scan_axis,
->>>>>>> 018f7f12
     )
 
     # NXinstrument: entry/instrument
