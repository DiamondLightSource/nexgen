--- conflicted
+++ resolved
@@ -74,15 +74,8 @@
     Returns:
         scan_axis (str):        String identifying the scan axis.
     """
-<<<<<<< HEAD
-    # TODO assign to a passed axis value instead of arbitrarily phi.
-    # (although in that case why even call the function)
-    # TODO only for rotation axes.
-    # (if just one rotation axis, assign to that one even if still)
-=======
     # This assumes that at least one rotation axis is always passed.
     # Assuming all list are of the same length ...
->>>>>>> 1c82859f
     assert len(axes_names) > 0, "Please pass at least one axis."
     # Look only for rotation axes
     rot_idx = [i for i in range(len(axes_types)) if axes_types[i] == "rotation"]
