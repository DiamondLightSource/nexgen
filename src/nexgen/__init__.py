--- conflicted
+++ resolved
@@ -8,19 +8,15 @@
 __version_tuple__ = tuple(int(x) for x in __version__.split("."))
 
 import re
-<<<<<<< HEAD
 import h5py
 import pint
 import logging
-=======
+
 from datetime import datetime
 from pathlib import Path
 from typing import Any, List, Optional, Union
->>>>>>> c8bc903f
-
-import h5py
+
 import numpy as np
-import pint
 
 # Set up a root logger
 root_logger = logging.getLogger()
