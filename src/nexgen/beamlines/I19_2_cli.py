--- conflicted
+++ resolved
@@ -164,8 +164,6 @@
         for ax, s in zip(args.det_axes, args.det_start):
             det_list.append(det_axes(ax, s))
 
-<<<<<<< HEAD
-=======
     # Check that an actual meta file has been passed and not a data file
     if "meta" not in args.meta_file:
         logger.error(
@@ -175,7 +173,6 @@
             "The input file passed is not a _meta.h5 file. Please pass the correct file."
         )
 
->>>>>>> 74a6fcc4
     nexus_writer(
         meta_file=args.meta_file,
         detector_name=args.detector_name,
