--- conflicted
+++ resolved
@@ -150,12 +150,7 @@
             call_writers(
                 nxsfile,
                 filename,
-<<<<<<< HEAD
-                "mcstas",
-=======
                 coordinate_frame,
-                scan_axis,  # This should be omega
->>>>>>> 018f7f12
                 scan_range,
                 (detector["mode"], SSX.num_imgs),
                 goniometer,
