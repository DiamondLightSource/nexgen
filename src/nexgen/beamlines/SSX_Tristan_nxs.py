"""
Create a NeXus file for serial crystallography datasets collected on I19-2 Tristan10M detector.
"""

import sys
import h5py
import logging

import numpy as np

from pathlib import Path
from collections import namedtuple

from .I19_2_params import goniometer_axes, tristan10M_params, source

from .. import (
    get_iso_timestamp,
    get_nexus_filename,
)

# from ..nxs_write import (
#     calculate_scan_range,
#     find_scan_axis,
# )

from ..nxs_write.NexusWriter import call_writers
from ..nxs_write.NXclassWriters import write_NXentry, write_NXnote

# Define a logger object and a formatter
logger = logging.getLogger("NeXusGenerator.I19-2_ssx")
logger.setLevel(logging.DEBUG)
formatter = logging.Formatter("%(asctime)s %(name)s %(levelname)s %(message)s")
# Define a stream handler
CH = logging.StreamHandler(sys.stdout)
CH.setLevel(logging.DEBUG)
CH.setFormatter(formatter)
logger.addHandler(CH)

ssx_tr_collect = namedtuple(
    "ssx_collect",
    [
        "visitpath",
        "filename",
        "tot_num_X",
        "beam_center",
        "detector_distance",
        "start_time",
        "stop_time",
        "exposure_time",
        "transmission",
        "wavelength",
        "pump_status",
        "pump_exp",
        "pump_delay",
    ],
)

coordinate_frame = "mcstas"

# Initialize dictionaries
goniometer = goniometer_axes
detector = tristan10M_params
module = {}
beam = {}
attenuator = {}


def write_nxs(**ssx_params):
    """
    Gather all parameters from the beamline and call the NeXus writers.
    """
    # Get info from the beamline
    SSX_TR = ssx_tr_collect(
        visitpath=Path(ssx_params["visitpath"]).expanduser().resolve(),
        filename=ssx_params["filename"],
        tot_num_X=ssx_params["tot_num_X"],
        beam_center=ssx_params["beam_center"],
        detector_distance=ssx_params["det_dist"],
        start_time=ssx_params["start_time"].strftime("%Y-%m-%dT%H:%M:%S")
        if ssx_params["start_time"]
        else None,  # This should be datetiem type
        stop_time=ssx_params["stop_time"].strftime("%Y-%m-%dT%H:%M:%S")
        if ssx_params["stop_time"]
        else None,  # idem.
        exposure_time=ssx_params["exp_time"],
        transmission=ssx_params["transmission"],
        wavelength=ssx_params["wavelength"],
        pump_status=True,
        pump_exp=ssx_params["pump_exp"],
        pump_delay=ssx_params["pump_delay"],
    )
    logger.info(
        f"Start NeXus File Writer for time-resolved SSX on {source['beamline_name']}."
    )

    # Add to dictionaries
    # Detector
    detector["starts"] = [0.0, SSX_TR.detector_distance]
    detector["exposure_time"] = SSX_TR.exposure_time
    detector["beam_center"] = SSX_TR.beam_center

    # Module
    module["fast_axis"] = detector.pop("fast_axis")
    module["slow_axis"] = detector.pop("slow_axis")
    # goniometer, detector, module = read_params_from_json()
    # Set value for module_offset calculation.
    module["module_offset"] = "1"

    # Attenuator
    attenuator["transmission"] = SSX_TR.transmission

    # Beam
    beam["wavelength"] = SSX_TR.wavelength
    beam["flux"] = None

    # Goniometer
    goniometer["starts"] = goniometer["ends"] = goniometer["increments"] = [
        0.0,
        0.0,
        0.0,
        0.0,
        0.0,
        0.0,
    ]

    # Get scan range array and rotation axis
    scan_range = {"phi": (0.0, 0.0)}
    # scan_axis = find_scan_axis(
    #     goniometer["axes"],
    #     goniometer["starts"],
    #     goniometer["ends"],
    #     goniometer["types"],
    # )
    # scan_idx = goniometer["axes"].index(scan_axis)
    # scan_range = calculate_scan_range(
    #     goniometer["starts"][scan_idx],
    #     goniometer["ends"][scan_idx],
    #     n_images=SSX.num_imgs,
    # )

    logger.info("Goniometer information")
    for j in range(len(goniometer["axes"])):
        logger.info(
            f"Goniometer axis: {goniometer['axes'][j]} => {goniometer['starts'][j]}, {goniometer['types'][j]} on {goniometer['depends'][j]}"
        )
    logger.info("Detector information")
    logger.info(f"{detector['description']}")
    logger.info(
        f"Sensor made of {detector['sensor_material']} x {detector['sensor_thickness']}"
    )
    logger.info(
        f"Detector is a {detector['image_size']} array of {detector['pixel_size']} pixels"
    )
    for k in range(len(detector["axes"])):
        logger.info(
            f"Detector axis: {detector['axes'][k]} => {detector['starts'][k]}, {detector['types'][k]} on {detector['depends'][k]}"
        )

    # Get timestamps in the correct format
    timestamps = (
        get_iso_timestamp(SSX_TR.start_time),
        get_iso_timestamp(SSX_TR.stop_time),
    )

    logger.info(f"Current collection directory: {SSX_TR.visitpath}")
    # Find metafile in directory and get info from it
    metafile = [
        f
        for f in SSX_TR.visitpath.iterdir()
        if SSX_TR.filename + "_meta" in f.as_posix()
    ][0]
    logger.info(f"Found {metafile} in directory.")

    # Add some information to logger
    logger.info("Creating a NeXus file for %s ..." % metafile.name)
    # Get NeXus filename
    master_file = get_nexus_filename(metafile)
    logger.info("NeXus file will be saved as %s" % master_file)

    try:
        with h5py.File(master_file, "x") as nxsfile:
            nxentry = write_NXentry(nxsfile)

            if timestamps[0]:
                nxentry.create_dataset("start_time", data=np.string_(timestamps[0]))

            call_writers(
                nxsfile,
                [metafile],
<<<<<<< HEAD
                "mcstas",
=======
                coordinate_frame,
                scan_axis,
>>>>>>> 018f7f12
                scan_range,
                (
                    detector["mode"],
                    None,
                ),  # since it's event mode, don't need event number or chunk number here
                goniometer,
                detector,
                module,
                source,
                beam,
                attenuator,
                metafile=metafile,  # Since there are no links, this could also be None
                link_list=None,
            )

            # TODO I'd register the number of cells like this:
            nxsfile["/entry/data"].create_dataset(
                "tot_num_cells", data=SSX_TR.tot_num_X
            )

            # Register pump status (hard coded as True)
            # TODO have pump exposure and delay also as units of time
            pump_info = {"pump_status": True}
            logger.info("Add pump information.")
            if SSX_TR.pump_exp:
                pump_info["pump_exposure_time"] = SSX_TR.pump_exp
                logger.info(f"Recorded pump exposure time: {SSX_TR.pump_exp}")
            else:
                pump_info["pump_exposure_time"] = None
                logger.warning(
                    "Pump exposure time has not been recorded and won't be written to file."
                )
            if SSX_TR.pump_delay:
                pump_info["pump_delay"] = SSX_TR.pump_delay
                logger.info(f"Recorded pump delay time: {SSX_TR.pump_delay}")
            else:
                pump_info["pump_delay"] = None
                logger.warning(
                    "Pump delay has not been recorded and won't be written to file."
                )
            write_NXnote(nxsfile, "/entry/source/notes", pump_info)

            if timestamps[1]:
                nxentry.create_dataset("end_time", data=np.string_(timestamps[1]))
            logger.info(f"{master_file} correctly written.")
    except Exception as err:
        logger.exception(err)
        logger.info(
            f"An error occurred and {master_file} couldn't be written correctly."
        )


# # Example usage
# if __name__ == "__main__":
#     from datetime import datetime

#     write_nxs(
#         visitpath=sys.argv[1],
#         filename=sys.argv[2],
#         tot_num_X=100,
#         beam_center=[1590.7, 1643.7],
#         det_dist=0.5,
#         start_time=datetime.now(),
#         stop_time=datetime.now(),
#         exp_time=0.002,
#         transmission=1.0,
#         wavelength=0.649,
#         pump_status=True,
#         pump_exp=3.0,
#         pump_delay=1.0,
#     )<|MERGE_RESOLUTION|>--- conflicted
+++ resolved
@@ -187,12 +187,7 @@
             call_writers(
                 nxsfile,
                 [metafile],
-<<<<<<< HEAD
-                "mcstas",
-=======
                 coordinate_frame,
-                scan_axis,
->>>>>>> 018f7f12
                 scan_range,
                 (
                     detector["mode"],
