"""
Create a nexus file for electron diffraction collections using singla detector.
"""

from __future__ import annotations

import logging
from pathlib import Path
from typing import Dict, List

from .. import log
from ..nxs_utils import Attenuator, Beam, Detector, Goniometer, SinglaDetector
from ..nxs_utils.ScanUtils import calculate_scan_points
from ..nxs_write.NXmxWriter import EDNXmxFileWriter
from ..nxs_write.write_utils import find_number_of_images
<<<<<<< HEAD
from ..tools.ED_tools import extract_from_SINGLA_master, find_beam_centre
from ..utils import (coerce_to_path, find_in_dict, get_iso_timestamp,
                     get_nexus_filename)
=======
from ..tools.ED_tools import (
    extract_detector_info_from_master,
    extract_exposure_time_from_master,
    extract_start_time_from_master,
    find_beam_centre,
)
from ..utils import coerce_to_path, find_in_dict, get_iso_timestamp, get_nexus_filename
>>>>>>> f01357e6
from .ED_params import ED_coord_system, EDSingla, EDSource

logger = logging.getLogger("nexgen.EDNeXusWriter")

# Define entry_key if dealing with singla detector
SINGLA_DATA_ENTRY_KEY = "/entry/data/data"


def singla_nexus_writer(
    master_file: Path | str,
    det_distance: float,
    exp_time: float,
    ED_cs: Dict = ED_coord_system,
    datafiles: List[Path | str] = None,
    convert2mcstas: bool = False,
    **params,
):
    """Gather all collection parameters and write the NeXus file for an electron \
    diffraction collectio using SINGLA detector.

    Args:
        master_file (Path | str): Singla master file.
        det_distance (float): Sample-detector distance, in mm.
        exp_time (float): Exposure time, in s.
        ED_cs (Dict, optional): Definition of the ED coordinate system in use. Defaults to\
            {"convention": "ED",
            "origin": (0, 0, 0),
            "x": Axis("x", ".", "translation", [0, 1, 0]),
            "y":  Axis("y", "x", "translation", [-1, 0, 0]),
            "z":  Axis("z", "y", "translation", [0, 0, 1]),}
        datafiles (List[Path | str], optional): List of data files. Defaults to None.
        convert2mcstas (bool, optional): Convert vectors to mcstas if required. \
            Defaults to False.

    Keyword Args:
        n_imgs (int): Total number of images in collection.
        scan_axis (List[str, float, float]): Rotation axis name, start and increment.
        outdir (Path | str): Directory where to save the file. Only specify if different \
            from meta_file directory.
        beam_center (List[float, float]): Beam center position, in pixels.
        wavelength (float): Wavelength of incident beam, in A.
        start_time (datetime): Experiment start time.
        new_source_info (Dict): Information about Source that might differ from the default.\
            eg. {"facility_id": "MICROSCOPE", "name": "Not Diamond"}
        vds_writer (str): Write dataset or external file.
    """
    master_file = coerce_to_path(master_file)

    # Get NeXus filename
    nxsfile = get_nexus_filename(master_file)
    if find_in_dict("outdir", params) and params["outdir"]:
        wdir = coerce_to_path(params["outdir"])
        # Reset the location of the NeXus file
        nxsfile = wdir / nxsfile.name
    else:
        wdir = master_file.parent

    # Set up logging config
    logfile = wdir / "EDnxs.log"
    log.config(logfile.as_posix())

    logger.info("NeXus file writer for electron diffraction data from Singla.")
    logger.info(f"Collection directory: {master_file.parent}.")
    logger.info("NeXus file will be saved as %s" % nxsfile.name)

    # Data files
    if not datafiles:
        datafiles = [
            f
            for f in master_file.parent.iterdir()
            if nxsfile.stem + "_data" in f.as_posix()
        ]
    logger.info(f"{len(datafiles)} data files in directory.")

    # Total number of images
    if find_in_dict("n_imgs", params) and params["n_imgs"]:
        tot_num_imgs = params["n_imgs"]
    else:
        tot_num_imgs = find_number_of_images(datafiles, SINGLA_DATA_ENTRY_KEY)
    logger.info(f"Total number of images: {tot_num_imgs}.")

    # Get start_time timestamp in ISOformat
    if find_in_dict("start_time", params):
        start_time = get_iso_timestamp(params["start_time"])
    else:
        start_time = extract_start_time_from_master(master_file)

    # Update source if new info passed
    source = EDSource
    if find_in_dict("new_source_info", params):
        logger.warning("Updating source information.")
        for k, v in params["new_source_info"].items():
            source.__setattr__(k, v)
            logger.info(f"Source {k} now set to {v}.")
    logger.info(source.__repr__())

    # Define beam and attenuator
    attenuator = Attenuator(transmission=None)
    wl = params["wavelength"] if find_in_dict("wavelength", params) else None
    if not wl:
        logger.warning("Wavelength value was not set, it will default to 0.02 A.")
        wl = 0.02
    beam = Beam(wl)
    logger.info(f"Attenuation: {attenuator.transmission}")
    logger.info(f"Incident beam wavelength: {beam.wavelength}")

    # Define Singla detector
    det_params = SinglaDetector("Dectris Singla 1M", [1062, 1028])
    # Update detector params with info from master file
    logger.info(
        "Looking through Dectris master file to extract at least mask and flatfield."
    )
    det_info = extract_detector_info_from_master(master_file)
    det_params.constants.update(det_info)
    # If beam_centre not passed, define it
    if not find_in_dict("beam_center", params) or params["beam_center"] is None:
        beam_center = find_beam_centre(master_file, datafiles[0])
        logger.info(f"Calculated beam centre to be {beam_center}.")
        if beam_center is None:
            beam_center = (0, 0)
            logger.warning(
                f"Unable to calculate beam centre. It has been set to {beam_center}."
            )
    else:
        beam_center = params["beam_center"]

    # Detector/module axes
    det_axes = EDSingla.det_axes
    det_axes[0].start_pos = det_distance

    if not exp_time:
        logger.warning("Exposure time not set, trying to read it from the master file.")
        exp_time = extract_exposure_time_from_master(master_file)

    if not exp_time:
        raise ValueError(
            "Exposure time not provided. No 'count_time' in the master file."
        )

    # Define detector
    detector = Detector(
        det_params,
        det_axes,
        beam_center,
        exp_time,
        [EDSingla.fast_axis, EDSingla.slow_axis],
    )
    logger.info(detector.__repr__())

    # Goniometer
    gonio_axes = EDSingla.gonio
    if find_in_dict("scan_axis", params):
        gonio_axes[0].name = params["scan_axis"][0]
        gonio_axes[1].depends = params["scan_axis"][0]
        gonio_axes[0].start_pos = params["scan_axis"][1]
        gonio_axes[0].increment = params["scan_axis"][2]
        gonio_axes[0].num_steps = tot_num_imgs
    else:
        gonio_axes[0].num_steps = tot_num_imgs
    # No grid scan, can be added if needed at later time
    OSC = calculate_scan_points(
        gonio_axes[0],
        rotation=True,
        tot_num_imgs=tot_num_imgs,
    )
    logger.info(f"Rotation scan axis: {list(OSC.keys())[0]}.")
    logger.info(
        f"Scan from {list(OSC.values())[0][0]} to {list(OSC.values())[0][-1]}.\n"
    )

    goniometer = Goniometer(gonio_axes, OSC)
    logger.info(goniometer.__repr__())

    vds_writer = (
        "dataset" if not find_in_dict("vds_writer", params) else params["vds_writer"]
    )

    # Start writing
    logger.info("Start writing NeXus file ...")
    try:
        EDFileWriter = EDNXmxFileWriter(
            nxsfile,
            goniometer,
            detector,
            source,
            beam,
            attenuator,
            tot_num_imgs,
            ED_cs,
            convert_to_mcstas=convert2mcstas,
        )
        EDFileWriter.write(datafiles, SINGLA_DATA_ENTRY_KEY, start_time)
        if vds_writer:
            EDFileWriter.write_vds(
                writer_type=vds_writer,
                data_entry_key=SINGLA_DATA_ENTRY_KEY,
                datafiles=datafiles,
            )
        else:
            logger.info("VDS won't be written.")
        logger.info("NeXus file written correctly.")
    except Exception as err:
        logger.exception(err)
        logger.info(f"An error occurred and {nxsfile} couldn't be written correctly.")<|MERGE_RESOLUTION|>--- conflicted
+++ resolved
@@ -13,11 +13,6 @@
 from ..nxs_utils.ScanUtils import calculate_scan_points
 from ..nxs_write.NXmxWriter import EDNXmxFileWriter
 from ..nxs_write.write_utils import find_number_of_images
-<<<<<<< HEAD
-from ..tools.ED_tools import extract_from_SINGLA_master, find_beam_centre
-from ..utils import (coerce_to_path, find_in_dict, get_iso_timestamp,
-                     get_nexus_filename)
-=======
 from ..tools.ED_tools import (
     extract_detector_info_from_master,
     extract_exposure_time_from_master,
@@ -25,7 +20,6 @@
     find_beam_centre,
 )
 from ..utils import coerce_to_path, find_in_dict, get_iso_timestamp, get_nexus_filename
->>>>>>> f01357e6
 from .ED_params import ED_coord_system, EDSingla, EDSource
 
 logger = logging.getLogger("nexgen.EDNeXusWriter")
