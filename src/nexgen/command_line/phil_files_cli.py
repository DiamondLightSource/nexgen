"""
Command line tool to get an existing .phil file with goniometer/detector metadata or to create a new one.
These files can be used as input for the NeXus generator CLI.
"""

import sys
import shutil
import argparse
import freephil

try:
    from importlib.resources import files
except ImportError:
    # Python < 3.9 compatibility
    from importlib_resources import files

from pathlib import Path

from . import version_parser, nexus_parser

from .. import beamlines

scopes = freephil.parse(
    """
    include scope nexgen.command_line.nxs_phil.goniometer_scope
    include scope nexgen.command_line.nxs_phil.beamline_scope
    include scope nexgen.command_line.nxs_phil.detector_scope
    include scope nexgen.command_line.nxs_phil.module_scope
    """,
    process_includes=True,
)

parser = argparse.ArgumentParser(description=__doc__, parents=[version_parser])
parser.add_argument("--debug", action="store_const", const=True)
parser.add_argument(
    "-c",
    "--show-config",
    action="store_true",
    default=False,
    dest="show_config",
    help="Show the configuration parameters.",
)
<<<<<<< HEAD
=======
parser.add_argument(
    "-a",
    "--attributes-level",
    default=0,
    type=int,
    dest="attributes_level",
    help="Set the attributes level for showing the configuration parameters.",
)
>>>>>>> 29bc3135


def list_available_phil():
    filedir = files(beamlines)
    for f in filedir.glob("*.phil"):
        print(f.name)


def get_beamline_phil(args):
    # Determine where to save file
    if args.output:
        odir = Path(args.output).expanduser().resolve()
    else:
        odir = Path(".").expanduser().resolve()
        print(
            "No output directory was specified by user. A copy of the file will be saved in the current directory."
        )

    # Look for file
    filedir = files(beamlines)
    found = [f for f in sorted(filedir.glob("*.phil")) if args.phil_file == f.name]
    if len(found) == 0:
        print(f"No {args.phil_file} found.")
    elif len(found) == 1:
        print(f"{args.phil_file} found. Copying in {odir}.")
        shutil.copy(found[0], odir)


def create_new_phil(args):
    cl = scopes.command_line_argument_interpreter()
    working_phil = scopes.fetch(cl.process_and_fetch(args.phil_args))

    if args.show_config:
<<<<<<< HEAD
        print(args.phil_args)
=======
        working_phil.show(attributes_level=args.attributes_level)
        sys.exit()
>>>>>>> 29bc3135

    # Write to file
    if args.filename:
        filename = Path(args.filename).expanduser().resolve()
        with open(filename, "w") as fout:
            fout.write(working_phil.as_str())
    else:
        print(working_phil.as_str())


# Define subparsers
subparser = parser.add_subparsers(
    help="Run nexgen_phil <command> --help to see the options for each command.",
    required=True,
    dest="command",
)

parser_list = subparser.add_parser(
    "list",
    description=("Print out a list of currently available .phil template files."),
)
parser_list.set_defaults(func=list_available_phil)

parser_get = subparser.add_parser(
    "get",
    description=(
        "Get a copy of a .phil file to use as input for the NeXus file writer."
    ),
)
parser_get.add_argument("phil_file", type=str, help="Requested file name.")
parser_get.add_argument("-o", "--output", type=str, help="Specify output directory.")
parser_get.set_defaults(func=get_beamline_phil)

parser_create = subparser.add_parser(
    "new",
    description=("Write a new .phil file."),
    parents=[nexus_parser],
)
parser_create.add_argument(
    "-f", "--filename", type=str, help="Filename for new .phil template."
)
# TODO Find a way to avoid writing Tristan spec if detector is Eiger!
parser_create.set_defaults(func=create_new_phil)


def main():
    args = parser.parse_args()
    if args.command == "list":
        args.func()
    else:
        args.func(args)


# main()<|MERGE_RESOLUTION|>--- conflicted
+++ resolved
@@ -40,8 +40,6 @@
     dest="show_config",
     help="Show the configuration parameters.",
 )
-<<<<<<< HEAD
-=======
 parser.add_argument(
     "-a",
     "--attributes-level",
@@ -50,7 +48,6 @@
     dest="attributes_level",
     help="Set the attributes level for showing the configuration parameters.",
 )
->>>>>>> 29bc3135
 
 
 def list_available_phil():
@@ -84,12 +81,8 @@
     working_phil = scopes.fetch(cl.process_and_fetch(args.phil_args))
 
     if args.show_config:
-<<<<<<< HEAD
-        print(args.phil_args)
-=======
         working_phil.show(attributes_level=args.attributes_level)
         sys.exit()
->>>>>>> 29bc3135
 
     # Write to file
     if args.filename:
