--- conflicted
+++ resolved
@@ -6,19 +6,13 @@
 
 ### Added
 - Added possibility to write `end_time_estimated` field in NXmxWriter and refactored `write_NXdatetime`.
-<<<<<<< HEAD
+- A small utility to write a nexus file for electron diffraction and a new command line tool for SINGLA without phil.
 - Choice to avoid using the meta file for I19-2 data, as long as all relevant information is passed.
 
 ### Changed
 - (Temporary) Write a soft link for /entry/instrument/detector/detector_z in NXdetector, for compatibility with autoPROC.
-- Beamline parameters have been tidied up.
-=======
-- A small utility to write a nexus file for electron diffraction and a new command line tool for SINGLA without phil.
-
-### Changed
-- Write a soft link for /entry/instrument/detector/detector_z in NXdetector, for compatibility with autoPROC.
-- Electron diffraction parameters.
->>>>>>> cbc66c1b
+- Beamline parameters and elettron diffraction have been tidied up.
+
 
 
 ## 0.7.2
