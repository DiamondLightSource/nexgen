--- conflicted
+++ resolved
@@ -1,14 +1,7 @@
 # CHANGELOG
 
 
-<<<<<<< HEAD
-## 0.9.#
-
-### Changed
-- NXbeam now allows to write multiple wavelengths to the ``incident_wavelength`` dataset for a polychromatic beam.
-=======
 ## 0.10.0
->>>>>>> 2dff8bab
 
 ### Added
 - Small utility for creating directories when needed.
@@ -23,6 +16,7 @@
 
 ### Fixed
 - Small bug in iso_timestamps where some formats were not properly handled.
+- NXbeam now allows to write multiple wavelengths to the ``incident_wavelength`` dataset for a polychromatic beam.
 
 
 ## 0.9.10
